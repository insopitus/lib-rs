--- conflicted
+++ resolved
@@ -1,4 +1,7 @@
-use std::{rc::{Weak, Rc}, cell::RefCell};
+use std::{
+    cell::RefCell,
+    rc::{Rc, Weak},
+};
 
 pub struct DoublyLinkedList<T> {
     head: Option<Rc<RefCell<Node<T>>>>,
@@ -15,11 +18,6 @@
         }
     }
     pub fn append(&mut self, elem: T) {
-<<<<<<< HEAD
-        todo!()
-    }
-    pub fn prepend(&mut self, elem: T) {
-=======
         if let Some(tail) = &mut self.tail {
             todo!()
         } else {
@@ -33,23 +31,15 @@
         todo!()
     }
     pub fn remove_first(&mut self) {
->>>>>>> 91bc3c27
         todo!()
     }
     pub fn remove_last(&mut self) {}
 }
 
-<<<<<<< HEAD
-pub struct Node<T> {
-    elem: T,
-    next: Box<Option<Node<T>>>,
-    prev: Box<Option<Node<T>>>,
-=======
 struct Node<T> {
     pub elem: T,
     pub next: Option<Rc<RefCell<Node<T>>>>,
     pub prev: Option<Weak<RefCell<Node<T>>>>,
->>>>>>> 91bc3c27
 }
 
 impl<T> Node<T> {
@@ -63,10 +53,9 @@
 
     #[test]
     fn it_works() {
-        let mut list = DoublyLinkedList::new();
+        let mut list = super::DoublyLinkedList::new();
         list.append(1);
         list.append(2);
         list.remove_first();
     }
-}
-
+}