--- conflicted
+++ resolved
@@ -1,82 +1,78 @@
-use std::{f32::INFINITY, ops::Range};
-
-use crate::{
-    linear_algebra::{vector::vec3, Vector3},
-    ray::Ray,
-};
-
-pub struct Aabb {
-    pub min: Vector3,
-    pub max: Vector3,
-}
-impl Default for Aabb {
-    fn default() -> Self {
-        Self {
-            min: vec3(INFINITY, INFINITY, INFINITY),
-            max: vec3(-INFINITY, -INFINITY, -INFINITY),
-        }
-    }
-}
-impl Aabb {
-<<<<<<< HEAD
-    pub fn new() -> Self {
-=======
-    pub fn new(min: Vector3, max: Vector3) -> Self {
-        Self { min, max }
-    }
-    pub fn empty() -> Self {
->>>>>>> b945a72e
-        Self::default()
-    }
-    /// create a new aabb from min and max points
-    pub fn from_min_max(min: Vector3, max: Vector3) -> Self {
-        Self { min, max }
-    }
-    /// create a new aabb from center and size
-    pub fn from_center_size(center: Vector3, size: Vector3) -> Self {
-        let half_size = size / 2.0;
-        Self {
-            min: center - half_size,
-            max: center + half_size,
-        }
-    }
-    /// create a new aabb from a list of points
-    pub fn from_points(points: &[Vector3]) -> Self {
-        let mut aabb = Self::default();
-        for p in points {
-            aabb.expand_by_point(*p);
-        }
-        aabb
-    }
-    /// if a point is inside the aabb
-    pub fn contains_point(&self, p: Vector3) -> bool {
-        self.min.x <= p.x
-            && self.max.x >= p.x
-            && self.min.y <= p.y
-            && self.max.y >= p.y
-            && self.min.z <= p.z
-            && self.max.z >= p.z
-    }
-    /// expand the box to contain point p
-    pub fn expand_by_point(&mut self, p: Vector3) {
-        self.max.x = p.x.max(self.max.x);
-        self.min.x = p.x.min(self.min.x);
-        self.max.y = p.y.max(self.max.y);
-        self.min.y = p.y.min(self.min.y);
-        self.max.z = p.z.max(self.max.z);
-        self.min.z = p.z.min(self.min.z);
-    }
-    /// ray intersects, only checks intersection rather than a full HitRecord
-    pub fn intersect_ray(&self, ray: Ray, range: Range<f32>) -> bool {
-        let p = ray.origin;
-        let d = ray.direction;
-        let dir_inv = vec3(1.0 / d.x, 1.0 / d.y, 1.0 / d.z);
-        let t_min = (self.min - p) * dir_inv;
-        let t_max = (self.max - p) * dir_inv;
-        let t1 = t_min.min(t_max);
-        let t2 = t_min.max(t_max);
-        let t_near = t1.x.max(t1.y).max(t1.z);
-        let t_far = t2.x.min(t2.y).min(t2.z);
-        range.contains(&t_near) || range.contains(&t_far)
-    }
-}
+use std::{f32::INFINITY, ops::Range};
+
+use crate::{
+    linear_algebra::{vector::vec3, Vector3},
+    ray::Ray,
+};
+
+pub struct Aabb {
+    pub min: Vector3,
+    pub max: Vector3,
+}
+impl Default for Aabb {
+    fn default() -> Self {
+        Self {
+            min: vec3(INFINITY, INFINITY, INFINITY),
+            max: vec3(-INFINITY, -INFINITY, -INFINITY),
+        }
+    }
+}
+impl Aabb {
+    pub fn new(min: Vector3, max: Vector3) -> Self {
+        Self { min, max }
+    }
+    pub fn empty() -> Self {
+        Self::default()
+    }
+    /// create a new aabb from min and max points
+    pub fn from_min_max(min: Vector3, max: Vector3) -> Self {
+        Self { min, max }
+    }
+    /// create a new aabb from center and size
+    pub fn from_center_size(center: Vector3, size: Vector3) -> Self {
+        let half_size = size / 2.0;
+        Self {
+            min: center - half_size,
+            max: center + half_size,
+        }
+    }
+    /// create a new aabb from a list of points
+    pub fn from_points(points: &[Vector3]) -> Self {
+        let mut aabb = Self::default();
+        for p in points {
+            aabb.expand_by_point(*p);
+        }
+        aabb
+    }
+    /// if a point is inside the aabb
+    pub fn contains_point(&self, p: Vector3) -> bool {
+        self.min.x <= p.x
+            && self.max.x >= p.x
+            && self.min.y <= p.y
+            && self.max.y >= p.y
+            && self.min.z <= p.z
+            && self.max.z >= p.z
+    }
+    /// expand the box to contain point p
+    pub fn expand_by_point(&mut self, p: Vector3) {
+        self.max.x = p.x.max(self.max.x);
+        self.min.x = p.x.min(self.min.x);
+        self.max.y = p.y.max(self.max.y);
+        self.min.y = p.y.min(self.min.y);
+        self.max.z = p.z.max(self.max.z);
+        self.min.z = p.z.min(self.min.z);
+    }
+    /// ray intersects, only checks intersection rather than a full HitRecord
+    pub fn intersect_ray(&self, ray: Ray, range: Range<f32>) -> bool {
+        let p = ray.origin;
+        let d = ray.direction;
+        let dir_inv = vec3(1.0 / d.x, 1.0 / d.y, 1.0 / d.z);
+        let t_min = (self.min - p) * dir_inv;
+        let t_max = (self.max - p) * dir_inv;
+        let t1 = t_min.min(t_max);
+        let t2 = t_min.max(t_max);
+        let t_near = t1.x.max(t1.y).max(t1.z);
+        let t_far = t2.x.min(t2.y).min(t2.z);
+        range.contains(&t_near) || range.contains(&t_far)
+    }
+}